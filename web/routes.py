"""
Main Routes

メインWebアプリケーションのルーティング
トップページ、ゲーム検索、詳細表示などの主要機能を提供します。
"""

from flask import Blueprint, render_template, request, redirect, url_for, flash, jsonify, current_app
from flask_login import login_required, current_user  # type: ignore
from datetime import datetime
from typing import Dict, List, Any, Optional

from models import db, Game, Price, Favorite, User, Notification

from services.steam_service import SteamAPIService
from services.game_search_service import GameSearchService
from repositories.game_repository import GameRepository
from repositories.price_repository import PriceRepository
from repositories.user_repository import UserRepository

# ブループリントの作成
main_bp = Blueprint('main', __name__)


@main_bp.route('/')
def index():
    """
    トップページ
    
    Returns:
        str: レンダリングされたHTMLテンプレート
    """
    try:
        # GameRepositoryを使用してデータ取得
        game_repository = GameRepository()
        
        # データベースから注目ゲームを取得
        featured_games_db = game_repository.get_recent_games(6)
        
        # データベースに十分なゲームがない場合、Steam APIから最近のゲームを取得
        if len(featured_games_db) < 3:
            current_app.logger.info("データベースにゲームが少ないため、Steam APIから最近のゲームを取得中...")
            steam_service = SteamAPIService()
            recent_games = steam_service.get_recent_games(10)
            
            # Steam APIの結果をデータベースに保存（リポジトリ層を使用）
            if recent_games:
                game_repository.save_steam_games_from_api(recent_games)
            
            current_app.logger.info(f"Steam APIから取得したゲーム数: {len(recent_games)}件")
            
            # 再度データベースから取得
            featured_games_db = game_repository.get_recent_games(6)
            current_app.logger.info(f"最終的な注目ゲーム数: {len(featured_games_db)}件")
        
        # セール中のゲームを取得（リポジトリ層に追加予定、現在は空のリスト）
        sale_games_db = []
        
        # レスポンス用に整形
        price_repository = PriceRepository()
        featured_games = [game_repository.format_game_for_web_template(game, price_repository) for game in featured_games_db]
        sale_games = [game_repository.format_game_for_web_template(game, price_repository) for game in sale_games_db]
        
        current_app.logger.info(f"トップページ表示: 注目ゲーム={len(featured_games)}件, セール={len(sale_games)}件")
        
        return render_template('index.html', 
                             featured_games=featured_games,
                             sale_games=sale_games,
                             page_title='ホーム')
                             
    except Exception as e:
        current_app.logger.error(f"トップページ取得エラー: {e}")
        # エラー時はサンプルデータで表示
        return render_template('index.html', 
                             featured_games=[],
                             sale_games=[],
                             page_title='ホーム')


@main_bp.route('/search')
def search():
    """
    ゲーム検索ページ
    
    Returns:
        str: レンダリングされたHTMLテンプレート
    """
    query = request.args.get('q', '').strip()
    page = int(request.args.get('page', 1))
    
    # フィルター情報の取得
    filters = {}
    if request.args.get('min_price'):
        filters['min_price'] = request.args.get('min_price')
    if request.args.get('max_price'):
        filters['max_price'] = request.args.get('max_price')
    if request.args.get('genre'):
        filters['genre'] = request.args.get('genre')
    if request.args.get('platform'):
        filters['platform'] = request.args.get('platform')
    if request.args.get('sort'):
        filters['sort'] = request.args.get('sort')
    
    # フィルターが設定されているかチェック
    has_filters = bool(filters)
    
    # アクティブフィルターの生成
    active_filters = {k: v for k, v in filters.items() if v}
    
    # 人気のキーワード（サンプル）
    popular_keywords = ['Cyberpunk 2077', 'The Witcher 3', 'Elden Ring', 'GTA V', 'Minecraft']
    
    # 最近のゲーム（初期表示用）
    recent_games = []
    
    if not query and not has_filters:
        # 初期状態（検索前）- GameSearchServiceから最近追加されたゲームを取得
        try:
            game_repository = GameRepository()
            price_repository = PriceRepository()
            search_service = GameSearchService()
            recent_games_data = search_service.get_recent_games(4)
            recent_games = [game_repository.format_game_for_web_template(game, price_repository) for game in recent_games_data]
        except Exception as e:
            current_app.logger.error(f"最近のゲーム取得エラー: {e}")
            recent_games = []
        
        return render_template('search.html', 
                             games=[], 
                             query=query,
                             filters={'min_price': '', 'max_price': '', 'genre': '', 'platform': '', 'sort': 'relevance'},
                             has_filters=has_filters,
                             active_filters=active_filters,
                             popular_keywords=popular_keywords,
                             recent_games=recent_games,
                             page_title='ゲーム検索')
    
    try:
        current_app.logger.info(f"ゲーム検索開始: '{query}'")
        
        # GameSearchServiceを使用
        search_service = GameSearchService()
        search_result = search_service.search_games(
            query=query,
            filters=filters,
            page=page,
            per_page=20
        )
        
        # 検索結果をWeb用に整形
        games = search_result.get('games', [])
        pagination_data = search_result.get('pagination', {})
        total_count = search_result.get('total_count', 0)
        
        game_repository = GameRepository()
        price_repository = PriceRepository()
        search_results = [game_repository.format_game_for_web_template(game, price_repository) for game in games]
        
        # ページネーション情報をWeb用に変換
        pagination = {
            'page': pagination_data.get('page', 1),
            'pages': pagination_data.get('pages', 1),
            'total': total_count,
            'per_page': pagination_data.get('per_page', 20),
            'has_prev': pagination_data.get('has_prev', False),
            'has_next': pagination_data.get('has_next', False),
            'prev_num': pagination_data.get('prev_num'),
            'next_num': pagination_data.get('next_num'),
            'start_index': pagination_data.get('start_index', 0),
            'end_index': pagination_data.get('end_index', 0),
            'iter_pages': lambda: _iter_pages(pagination_data.get('page', 1), pagination_data.get('pages', 1))
        }
        
        current_app.logger.info(f"検索完了: クエリ='{query}', 結果数={len(search_results)}")
        
        # フィルター用のデフォルト値を設定
        display_filters = {
            'min_price': filters.get('min_price', ''),
            'max_price': filters.get('max_price', ''),
            'genre': filters.get('genre', ''),
            'platform': filters.get('platform', ''),
            'sort': filters.get('sort', 'relevance')
        }
        
        return render_template('search.html', 
                             games=search_results, 
                             query=query,
                             filters=display_filters,
                             has_filters=has_filters,
                             active_filters=active_filters,
                             pagination=pagination,
                             popular_keywords=popular_keywords,
                             recent_games=recent_games,
                             page_title=f'検索結果: {query}' if query else 'ゲーム検索')
                             
    except Exception as e:
        current_app.logger.error(f"ゲーム検索エラー: {e}")
        
        # エラー時も最低限の変数を渡す
        pagination = {
            'page': 1,
            'pages': 0,
            'total': 0,
            'per_page': 20,
            'has_prev': False,
            'has_next': False,
            'prev_num': None,
            'next_num': None,
            'start_index': 0,
            'end_index': 0,
            'iter_pages': lambda: []
        }
        
        display_filters = {
            'min_price': '',
            'max_price': '',
            'genre': '',
            'platform': '',
            'sort': 'relevance'
        }
        
        return render_template('search.html', 
                             games=[], 
                             query=query,
                             filters=display_filters,
                             has_filters=has_filters,
                             active_filters=active_filters,
                             pagination=pagination,
                             popular_keywords=popular_keywords,
                             recent_games=recent_games,
                             page_title=f'検索結果: {query}' if query else 'ゲーム検索',
                             error='検索中にエラーが発生しました')


@main_bp.route('/game/<int:game_id>')
def game_detail(game_id: int):
    """
    ゲーム詳細ページ
    
    Args:
        game_id: ゲームID
        
    Returns:
        str: レンダリングされたHTMLテンプレート
    """
    try:
        # リポジトリを初期化
        game_repository = GameRepository()
        price_repository = PriceRepository()
        
        # データベースからゲーム情報を取得
        game = game_repository.get_by_id(game_id)
        if not game:
            flash('指定されたゲームが見つかりません。', 'error')
            return redirect(url_for('main.index'))
        
<<<<<<< HEAD
        # 価格履歴を取得
        price_history = db.session.query(Price).filter_by(
            game_id=game_id
        ).order_by(Price.created_at).limit(30).all()
        
        # 最新の価格情報を取得
        prices = db.session.query(Price).filter_by(
            game_id=game_id
        ).order_by(Price.updated_at.desc()).limit(5).all()
        
        # 最安値を特定
        lowest_price = None
        if prices:
            lowest_price = min(prices, key=lambda p: getattr(p, 'sale_price') or getattr(p, 'regular_price', float('inf')))
        
        # お気に入り状態をチェック（ログイン時のみ）
        is_favorited = False
        if current_user.is_authenticated:
            favorite = db.session.query(Favorite).filter_by(
                user_id=current_user.user_id,
                game_id=game_id
            ).first()
            is_favorited = favorite is not None
        
        # レスポンス用に整形
        game_data = _format_game_for_web_template(game)
        
        # 価格履歴を整形
        price_history_data = [
            {
                'date': getattr(price, 'created_at', datetime.now()).strftime('%Y-%m-%d'),
                'price': float(getattr(price, 'sale_price') or getattr(price, 'regular_price', 0))
            }
            for price in price_history
        ]
        
        current_app.logger.info(f"ゲーム詳細表示: game_id={game_id}, title={game.title}")
        
=======
        # ゲーム情報を整形（価格情報も含む）
        game_data = game_repository.format_game_for_web_template(game, price_repository)
        current_app.logger.debug(f"ゲーム情報: id={game_data['id']}, "
                               f"title={game_data['title']}, "
                               f"current_price={game_data.get('current_price')}")

        # PriceRepositoryから価格情報を取得
        formatted_prices = price_repository.get_formatted_prices_for_game(game_id)
        current_app.logger.debug(f"取得した価格情報数: {len(formatted_prices)}")
        
        for formatted_price in formatted_prices:
            current_app.logger.debug(f"整形後の価格情報: {formatted_price}")

        # 最安値を特定
        lowest_price = price_repository.get_lowest_price_for_game(game_id)
        if lowest_price:
            current_app.logger.debug(f"最安値: store={lowest_price['store']}, "
                                   f"price={lowest_price['price']}, "
                                   f"discount={lowest_price['discount_percent']}%")

        # 最安値情報をゲームデータに追加
        if lowest_price:
            game_data['lowest_price'] = lowest_price
            current_app.logger.debug("ゲームデータに最安値情報を追加済み")

        current_app.logger.info(f"ゲーム詳細表示: game_id={game_id}, "
                               f"title={game.title}, "
                               f"価格数={len(formatted_prices)}")

        # お気に入り状態をチェック
        is_favorited = False
        if current_user.is_authenticated:
            user_repository = UserRepository()
            is_favorited = user_repository.is_game_favorited(current_user.user_id, game_id)

>>>>>>> 47d0c429
        return render_template('game_detail.html', 
                             game=game_data,
                             prices=prices,
                             lowest_price=lowest_price,
                             price_history=price_history_data,
                             is_favorited=is_favorited,
                             page_title=game.title)
                             
    except Exception as e:
        current_app.logger.error(f"ゲーム詳細取得エラー: {e}")
        flash('ゲーム情報の取得中にエラーが発生しました。', 'error')
        return redirect(url_for('main.index'))


@main_bp.route('/favorites')
@login_required
def favorites():
    """
    お気に入り一覧ページ
    
    Returns:
        str: レンダリングされたHTMLテンプレート
    """
    try:
        # UserRepositoryを使用してお気に入りを取得
        user_repository = UserRepository()
        game_repository = GameRepository()
        price_repository = PriceRepository()
        
        favorite_games_db = user_repository.get_user_favorites(current_user.user_id)
        favorite_games = [game_repository.format_game_for_web_template(game, price_repository) for game in favorite_games_db]
        
        current_app.logger.info(f"お気に入り一覧表示: user_id={current_user.user_id}, count={len(favorite_games)}")
        
        return render_template('favorites.html', 
                             games=favorite_games,
                             page_title='お気に入り')
                             
    except Exception as e:
        current_app.logger.error(f"お気に入り取得エラー: {e}")
        return render_template('favorites.html', 
                             games=[],
                             page_title='お気に入り',
                             error='お気に入りの取得中にエラーが発生しました')


@main_bp.route('/add_favorite/<int:game_id>', methods=['POST'])
@login_required
def add_favorite(game_id: int):
    """
    お気に入り追加
    
    Args:
        game_id: ゲームID
        
    Returns:
        dict: JSON レスポンス
    """
    try:
        # リポジトリを初期化
        game_repository = GameRepository()
        user_repository = UserRepository()
        
        # ゲームの存在確認
        game = game_repository.get_by_id(game_id)
        if not game:
            return jsonify({
                'success': False,
                'message': 'ゲームが見つかりません'
            }), 404
        
        # お気に入りに追加
        favorite = user_repository.add_favorite(current_user.user_id, game_id)
        
        if favorite is None:
            return jsonify({
                'success': False,
                'message': '既にお気に入りに追加されています'
            }), 400
        
        user_repository.commit()
        
        current_app.logger.info(f"お気に入り追加: user_id={current_user.user_id}, game_id={game_id}")
        
        return jsonify({
            'success': True,
            'message': 'お気に入りに追加しました'
        })
        
    except Exception as e:
        if 'user_repository' in locals():
            user_repository.rollback()
        current_app.logger.error(f"お気に入り追加エラー: {e}")
        return jsonify({
            'success': False,
            'message': 'お気に入りの追加に失敗しました'
        }), 500


@main_bp.route('/remove_favorite/<int:game_id>', methods=['POST'])
@login_required
def remove_favorite(game_id: int):
    """
    お気に入り削除
    
    Args:
        game_id: ゲームID
        
    Returns:
        dict: JSON レスポンス
    """
    try:
        # リポジトリを初期化
        user_repository = UserRepository()
        
        # お気に入りから削除
        success = user_repository.remove_favorite(current_user.user_id, game_id)
        
        if not success:
            return jsonify({
                'success': False,
                'message': 'お気に入りに登録されていません'
            }), 404
        
        user_repository.commit()
        
        current_app.logger.info(f"お気に入り削除: user_id={current_user.user_id}, game_id={game_id}")
        
        return jsonify({
            'success': True,
            'message': 'お気に入りから削除しました'
        })
        
    except Exception as e:
        if 'user_repository' in locals():
            user_repository.rollback()
        current_app.logger.error(f"お気に入り削除エラー: {e}")
        return jsonify({
            'success': False,
            'message': 'お気に入りの削除に失敗しました'
        }), 500


@main_bp.route('/about')
def about():
    """
    アバウトページ
    
    Returns:
        str: レンダリングされたHTMLテンプレート
    """
    return render_template('about.html', page_title='GameBargainについて')


@main_bp.route('/help')
def help_page():
    """
    ヘルプページ
    
    Returns:
        str: レンダリングされたHTMLテンプレート
    """
    return render_template('help.html', page_title='ヘルプ')


@main_bp.route('/contact')
def contact():
    """
    お問い合わせページ
    
    Returns:
        str: レンダリングされたHTMLテンプレート
    """
    return render_template('contact.html', page_title='お問い合わせ')


# コンテキストプロセッサ：全テンプレートで使用可能な変数
@main_bp.app_context_processor
def inject_template_vars():
    """
    テンプレート用のグローバル変数を注入
    
    Returns:
        dict: テンプレート変数
    """
    return {
        'current_year': datetime.now().year,
        'app_name': 'GameBargain',
        'app_version': '1.0.0'
    }


def _iter_pages(current_page: int, total_pages: int, left_edge: int = 2, left_current: int = 2, right_current: int = 3, right_edge: int = 2):
    """
    ページネーション用のページ番号生成
    
    Args:
        current_page: 現在のページ番号
        total_pages: 総ページ数
        left_edge: 左端に表示するページ数
        left_current: 現在ページの左側に表示するページ数
        right_current: 現在ページの右側に表示するページ数
        right_edge: 右端に表示するページ数
        
    Yields:
        int | None: ページ番号（Noneは省略記号を表す）
    """
    for num in range(1, total_pages + 1):
        if num <= left_edge or \
           (current_page - left_current - 1 < num < current_page + right_current) or \
           num > total_pages - right_edge:
            yield num
    
    # 省略記号は実装を簡略化（必要に応じて後で追加）<|MERGE_RESOLUTION|>--- conflicted
+++ resolved
@@ -254,46 +254,6 @@
             flash('指定されたゲームが見つかりません。', 'error')
             return redirect(url_for('main.index'))
         
-<<<<<<< HEAD
-        # 価格履歴を取得
-        price_history = db.session.query(Price).filter_by(
-            game_id=game_id
-        ).order_by(Price.created_at).limit(30).all()
-        
-        # 最新の価格情報を取得
-        prices = db.session.query(Price).filter_by(
-            game_id=game_id
-        ).order_by(Price.updated_at.desc()).limit(5).all()
-        
-        # 最安値を特定
-        lowest_price = None
-        if prices:
-            lowest_price = min(prices, key=lambda p: getattr(p, 'sale_price') or getattr(p, 'regular_price', float('inf')))
-        
-        # お気に入り状態をチェック（ログイン時のみ）
-        is_favorited = False
-        if current_user.is_authenticated:
-            favorite = db.session.query(Favorite).filter_by(
-                user_id=current_user.user_id,
-                game_id=game_id
-            ).first()
-            is_favorited = favorite is not None
-        
-        # レスポンス用に整形
-        game_data = _format_game_for_web_template(game)
-        
-        # 価格履歴を整形
-        price_history_data = [
-            {
-                'date': getattr(price, 'created_at', datetime.now()).strftime('%Y-%m-%d'),
-                'price': float(getattr(price, 'sale_price') or getattr(price, 'regular_price', 0))
-            }
-            for price in price_history
-        ]
-        
-        current_app.logger.info(f"ゲーム詳細表示: game_id={game_id}, title={game.title}")
-        
-=======
         # ゲーム情報を整形（価格情報も含む）
         game_data = game_repository.format_game_for_web_template(game, price_repository)
         current_app.logger.debug(f"ゲーム情報: id={game_data['id']}, "
@@ -329,17 +289,16 @@
             user_repository = UserRepository()
             is_favorited = user_repository.is_game_favorited(current_user.user_id, game_id)
 
->>>>>>> 47d0c429
         return render_template('game_detail.html', 
                              game=game_data,
-                             prices=prices,
+                             prices=formatted_prices,
                              lowest_price=lowest_price,
-                             price_history=price_history_data,
                              is_favorited=is_favorited,
                              page_title=game.title)
-                             
+
     except Exception as e:
         current_app.logger.error(f"ゲーム詳細取得エラー: {e}")
+        current_app.logger.exception("詳細なエラー情報:")
         flash('ゲーム情報の取得中にエラーが発生しました。', 'error')
         return redirect(url_for('main.index'))
 
